--- conflicted
+++ resolved
@@ -73,21 +73,17 @@
     certificateRegion: 'eu-west-1'
 
 ```
-<<<<<<< HEAD
-If certificateName is not provided, the certificate will be chosen using the domain name.  
-If certificateName is blank, an error will be thrown.  
-If createRoute53Record is blank or not provided, it defaults to true.  
-`endpointType` - accepts the values `REGIONAL` and `EDGE`. default is `EDGE`.
-`certificateRegion` - The region of the acm certificate, should be used only if `endpointType` is `REGIONAL`.  
-If `endpointType` is `EDGE` it looks for certificates only in `us-east-1`
-=======
+
 If certificateName is not provided, the certificate will be chosen using the domain name.
 If certificateName is blank, an error will be thrown.
 If createRoute53Record is blank or not provided, it defaults to true.
 Stage is optional, and if not specified will default to the user-provided stage option, or the
 stage specified in the provider section of serverless.yaml (Serverless defaults to 'dev' if this
-is unset).
->>>>>>> 94b657bb
+is unset).  
+`endpointType` - accepts the values `REGIONAL` and `EDGE`. default is `EDGE`.  
+`certificateRegion` - The region of the acm certificate, should be used only if `endpointType` is `REGIONAL`.  
+If `endpointType` is `EDGE` it looks for certificates only in `us-east-1`
+
 
 ## Running
 
