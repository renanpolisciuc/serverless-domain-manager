# Changelog
All notable changes to this project will be documented in this file.

The format is based on [Keep a Changelog](http://keepachangelog.com/en/1.0.0/)
and this project adheres to [Semantic Versioning](http://semver.org/spec/v2.0.0.html).

## [Unreleased]

<<<<<<< HEAD
## [3.0.0] - 2019-01-24

### Changed
- Refactored from Javascript into Typescript
- Created BasePathMapping through API rather than through CloudFormation

### Removed
- Support for migrating CNAMEs to A Alias Records
=======
## [2.6.13] - 2019-01-25

### Added
- Created integration test for custom API field being set.


## [2.6.12] - 2019-01-18

### Changed
- Implemented a better hosted zone matching algorithm to break domain into parts.


## [2.6.11] - 2019-01-10

### Changed
- Fixes bug where having any custom data defined in provider data will trigger a ValidationError because the existing API id is null or undefined.

>>>>>>> 8c99cad9

## [2.6.10] - 2018-12-17

### Added
- Integration test to replicate issue where basepath mapping is not set when recreating a domain.

### Changed
- Separated out `sls` commands in utility functions for integration tests.


## [2.6.9] - 2018-12-17

### Added
- Check to ensure plugin configuration exists and throw an error if it does not.

### Changed
- Updated unit tests.

## [2.6.7] - 2018-11-28

### Added
- Added integration tests.

## [2.6.6] - 2018-11-07

### Changed
- Updated certificate selection to only use unexpired certificates.

## [2.6.5] - 2018-08-27

### Changed
- Fixed security vulnerability by updated mocha@5.2.0.

## [2.6.4] - 2018-08-27

### Changed
- Allowed `enabled` option to accept strings as well as booleans.
- Updated unit tests.
- Updated README to reflect changes made to the `enabled` option.

## [2.6.3] - 2018-08-02

### Changed
- Updated README to reflect the current behavior of creating A Alias records instead of CNAMEs.

## [2.6.2] - 2018-07-25

### Added
- This CHANGELOG file to make it easier for future updates to be documented. Sadly, will not be going back to document changes made for previous versions.

## [2.6.1] - 2018-07-25

### Changed
- Added single quotes to `certificateName` in README<|MERGE_RESOLUTION|>--- conflicted
+++ resolved
@@ -6,7 +6,6 @@
 
 ## [Unreleased]
 
-<<<<<<< HEAD
 ## [3.0.0] - 2019-01-24
 
 ### Changed
@@ -15,7 +14,8 @@
 
 ### Removed
 - Support for migrating CNAMEs to A Alias Records
-=======
+
+
 ## [2.6.13] - 2019-01-25
 
 ### Added
@@ -33,7 +33,6 @@
 ### Changed
 - Fixes bug where having any custom data defined in provider data will trigger a ValidationError because the existing API id is null or undefined.
 
->>>>>>> 8c99cad9
 
 ## [2.6.10] - 2018-12-17
 
